--- conflicted
+++ resolved
@@ -577,13 +577,13 @@
   }
 }
 
-<<<<<<< HEAD
 extension String {
-  func spaceNormalized() -> String {
-    self.trimmingCharacters(in: .whitespaces)
-      .components(separatedBy: .whitespacesAndNewlines)
-      .joined(separator: " ")
-=======
+    func spaceNormalized() -> String {
+        self.trimmingCharacters(in: .whitespaces)
+            .components(separatedBy: .whitespacesAndNewlines)
+            .joined(separator: " ")
+    }
+}
 // Extension node types are not exported in `cmark_gfm_extensions`,
 // so we need to look for them in the symbol table
 private struct ExtensionNodeTypes {
@@ -612,6 +612,5 @@
       findNodeType("CMARK_NODE_STRIKETHROUGH", in: handle) ?? CMARK_NODE_NONE
 
     dlclose(handle)
->>>>>>> a9c7615f
   }
 }