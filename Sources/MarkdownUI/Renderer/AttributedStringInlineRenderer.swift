import Foundation
import SwiftUI

extension InlineNode {
  func renderAttributedString(
    baseURL: URL?,
    textStyles: InlineTextStyles,
    softBreakMode: SoftBreak.Mode,
    attributes: AttributeContainer
  ) -> AttributedString {
    var renderer = AttributedStringInlineRenderer(
      baseURL: baseURL,
      textStyles: textStyles,
      softBreakMode: softBreakMode,
      attributes: attributes
    )
    renderer.render(self)
    return renderer.result.resolvingFonts()
  }
}

private struct AttributedStringInlineRenderer {
<<<<<<< HEAD
    var result = AttributedString()
    
    private let baseURL: URL?
    private let textStyles: InlineTextStyles
    private var attributes: AttributeContainer
    private var shouldSkipNextWhitespace = false
    
    init(baseURL: URL?, textStyles: InlineTextStyles, attributes: AttributeContainer) {
        self.baseURL = baseURL
        self.textStyles = textStyles
        self.attributes = attributes
=======
  var result = AttributedString()

  private let baseURL: URL?
  private let textStyles: InlineTextStyles
  private let softBreakMode: SoftBreak.Mode
  private var attributes: AttributeContainer
  private var shouldSkipNextWhitespace = false

  init(
    baseURL: URL?,
    textStyles: InlineTextStyles,
    softBreakMode: SoftBreak.Mode,
    attributes: AttributeContainer
  ) {
    self.baseURL = baseURL
    self.textStyles = textStyles
    self.softBreakMode = softBreakMode
    self.attributes = attributes
  }

  mutating func render(_ inline: InlineNode) {
    switch inline {
    case .text(let content):
      self.renderText(content)
    case .softBreak:
      self.renderSoftBreak()
    case .lineBreak:
      self.renderLineBreak()
    case .code(let content):
      self.renderCode(content)
    case .html(let content):
      self.renderHTML(content)
    case .emphasis(let children):
      self.renderEmphasis(children: children)
    case .strong(let children):
      self.renderStrong(children: children)
    case .strikethrough(let children):
      self.renderStrikethrough(children: children)
    case .link(let destination, let children):
      self.renderLink(destination: destination, children: children)
    case .image(let source, let children):
      self.renderImage(source: source, children: children)
>>>>>>> a9c7615f
    }
    
    mutating func render(_ inline: InlineNode) {
        switch inline {
        case .text(let content):
            self.renderText(content)
        case .softBreak:
            self.renderSoftBreak()
        case .lineBreak:
            self.renderLineBreak()
        case .code(let content):
            self.renderCode(content)
        case .html(let node, let children):
            self.renderHTML(node, children: children)
        case .emphasis(let children):
            self.renderEmphasis(children: children)
        case .strong(let children):
            self.renderStrong(children: children)
        case .strikethrough(let children):
            self.renderStrikethrough(children: children)
        case .underline(let children):
            self.renderUnderline(children: children)
        case .subscript(let children):
            self.renderSubscript(children: children)
        case .superscript(let children):
            self.renderSuperscript(children: children)
        case .link(let destination, let children):
            self.renderLink(destination: destination, children: children)
        case .image(let source, let children):
            self.renderImage(source: source, children: children)
        case .style(let style, let children):
            self.renderStyle(style: style, children: children)
        }
    }
<<<<<<< HEAD
    
    private mutating func renderText(_ text: String) {
        var text = text
        
        if self.shouldSkipNextWhitespace {
            self.shouldSkipNextWhitespace = false
            text = text.replacingOccurrences(of: "^\\s+", with: "", options: .regularExpression)
        }
        
        self.result += .init(text, attributes: self.attributes)
=======

    self.result += .init(text, attributes: self.attributes)
  }

  private mutating func renderSoftBreak() {
    switch softBreakMode {
    case .space where self.shouldSkipNextWhitespace:
      self.shouldSkipNextWhitespace = false
    case .space:
      self.result += .init(" ", attributes: self.attributes)
    case .lineBreak:
      self.renderLineBreak()
>>>>>>> a9c7615f
    }
    
    private mutating func renderSoftBreak() {
        if self.shouldSkipNextWhitespace {
            self.shouldSkipNextWhitespace = false
        } else {
            self.result += .init(" ", attributes: self.attributes)
        }
    }
    
    private mutating func renderLineBreak() {
        self.result += .init("\n", attributes: self.attributes)
    }
    
    private mutating func renderCode(_ code: String) {
        self.result += .init(code, attributes: self.textStyles.code.mergingAttributes(self.attributes))
    }
    
    private mutating func renderHTML(_ node: String, children: [InlineNode]) {
                
        let savedAttributes = self.attributes
        for child in children {
            self.render(child)
        }
        self.attributes = savedAttributes
    }
    
    private mutating func renderEmphasis(children: [InlineNode]) {
        let savedAttributes = self.attributes
        self.attributes = self.textStyles.emphasis.mergingAttributes(self.attributes)
        
        for child in children {
            self.render(child)
        }
        
        self.attributes = savedAttributes
    }
    
    private mutating func renderStrong(children: [InlineNode]) {
        let savedAttributes = self.attributes
        self.attributes = self.textStyles.strong.mergingAttributes(self.attributes)
        
        for child in children {
            self.render(child)
        }
        
        self.attributes = savedAttributes
    }
    
    private mutating func renderStrikethrough(children: [InlineNode]) {
        let savedAttributes = self.attributes
        self.attributes = self.textStyles.strikethrough.mergingAttributes(self.attributes)
        
        for child in children {
            self.render(child)
        }
        
        self.attributes = savedAttributes
    }
    
    private mutating func renderUnderline(children: [InlineNode]) {
        let savedAttributes = self.attributes
        self.attributes = self.textStyles.underline.mergingAttributes(self.attributes)
        
        for child in children {
            self.render(child)
        }
        
        self.attributes = savedAttributes
    }
    
    
    private mutating func renderSubscript(children: [InlineNode]) {
        let savedAttributes = self.attributes

        self.attributes.subscript()
        
        for child in children {
          self.render(child)
        }

        self.attributes = savedAttributes
    }
    
    private mutating func renderSuperscript(children: [InlineNode]) {
        let savedAttributes = self.attributes

        self.attributes.superscript()
        
        for child in children {
          self.render(child)
        }

        self.attributes = savedAttributes
    }
    
  private mutating func renderLink(destination: String, children: [InlineNode]) {
    let savedAttributes = self.attributes
    self.attributes = self.textStyles.link.mergingAttributes(self.attributes)
    self.attributes.link = URL(string: destination, relativeTo: self.baseURL)

    for child in children {
      self.render(child)
    }

    self.attributes = savedAttributes
  }

  private mutating func renderImage(source: String, children: [InlineNode]) {
    // AttributedString does not support images
  }
    
  private mutating func renderStyle(style: InlineStyle, children: [InlineNode]) {
    let savedAttributes = self.attributes
    
    if let font = style.font {
        attributes.fontProperties?.family = .custom(font)
    }
      
    if let html = style.size {
        
        var relative: RelativeSize?
        
        if let scale = Double.from(html: html) {
            self.attributes.fontProperties?.scale = scale
        } else if let percent = html.firstMatch(of: #"\d+(?=%)"#), let scale = Double(percent) {
            self.attributes.fontProperties?.scale = scale / 100
        } else if let pixels = html.firstMatch(of: #"\d+(?=px)"#), let size = Double(pixels) {
            self.attributes.fontProperties?.size = size
        } else if let rem = html.firstMatch(of: #"(\d*[.])?\d+(?=rem)"#), let value = Double(rem) {
            relative = .rem(value)
        } else if let em = html.firstMatch(of: #"(\d*[.])?\d+(?=em)"#), let value = Double(em) {
            relative = .em(value)
        } else if let ex = html.firstMatch(of: #"(\d*[.])?\d+(?=ex)"#), let value = Double(ex) {
            print(value)
            //relative = .ex(value)
        }
        
        if let size = relative?.points(relativeTo: attributes.fontProperties) {
            attributes.fontProperties?.size = size
        } else if let scale = Double(html) {
            attributes.fontProperties?.scale = scale / 3
        }
    }
      
    if let html = style.foregroundColor, let color = Color.from(html: html) {
      attributes.foregroundColor = color
    }
      
    if let html = style.backgroundColor, let color = Color.from(html: html) {
      attributes.backgroundColor = color
    }
      
    /* Not supported yet
    if let alignment = style.alignment {
      let p = NSMutableParagraphStyle()
      p.alignment = alignment
      attributes.paragraphStyle = p
    }*/
      
    for child in children {
      self.render(child)
    }
            
    self.attributes = savedAttributes
  }
}

extension TextStyle {
  fileprivate func mergingAttributes(_ attributes: AttributeContainer) -> AttributeContainer {
    var newAttributes = attributes
    self._collectAttributes(in: &newAttributes)
    return newAttributes
  }
}


extension AttributeContainer {
    mutating func `subscript`() {
        script(.em(-0.25), size: .em(0.7))
    }
    
    mutating func superscript() {
        script(.em(0.5), size: .em(0.7))
    }
    
    mutating func script(_ baselineOffset: RelativeSize, size: RelativeSize) {
        self.baselineOffset = baselineOffset.points(relativeTo: self.fontProperties)
        var properties = self.fontProperties
        properties?.size = size.points(relativeTo: self.fontProperties)
        self.fontProperties = properties
    }
}<|MERGE_RESOLUTION|>--- conflicted
+++ resolved
@@ -2,80 +2,42 @@
 import SwiftUI
 
 extension InlineNode {
-  func renderAttributedString(
-    baseURL: URL?,
-    textStyles: InlineTextStyles,
-    softBreakMode: SoftBreak.Mode,
-    attributes: AttributeContainer
-  ) -> AttributedString {
-    var renderer = AttributedStringInlineRenderer(
-      baseURL: baseURL,
-      textStyles: textStyles,
-      softBreakMode: softBreakMode,
-      attributes: attributes
-    )
-    renderer.render(self)
-    return renderer.result.resolvingFonts()
-  }
+    func renderAttributedString(
+        baseURL: URL?,
+        textStyles: InlineTextStyles,
+        softBreakMode: SoftBreak.Mode,
+        attributes: AttributeContainer
+    ) -> AttributedString {
+        var renderer = AttributedStringInlineRenderer(
+            baseURL: baseURL,
+            textStyles: textStyles,
+            softBreakMode: softBreakMode,
+            attributes: attributes
+        )
+        renderer.render(self)
+        return renderer.result.resolvingFonts()
+    }
 }
 
 private struct AttributedStringInlineRenderer {
-<<<<<<< HEAD
     var result = AttributedString()
     
     private let baseURL: URL?
     private let textStyles: InlineTextStyles
+    private let softBreakMode: SoftBreak.Mode
     private var attributes: AttributeContainer
     private var shouldSkipNextWhitespace = false
     
-    init(baseURL: URL?, textStyles: InlineTextStyles, attributes: AttributeContainer) {
+    init(
+        baseURL: URL?,
+        textStyles: InlineTextStyles,
+        softBreakMode: SoftBreak.Mode,
+        attributes: AttributeContainer
+    ) {
         self.baseURL = baseURL
         self.textStyles = textStyles
+        self.softBreakMode = softBreakMode
         self.attributes = attributes
-=======
-  var result = AttributedString()
-
-  private let baseURL: URL?
-  private let textStyles: InlineTextStyles
-  private let softBreakMode: SoftBreak.Mode
-  private var attributes: AttributeContainer
-  private var shouldSkipNextWhitespace = false
-
-  init(
-    baseURL: URL?,
-    textStyles: InlineTextStyles,
-    softBreakMode: SoftBreak.Mode,
-    attributes: AttributeContainer
-  ) {
-    self.baseURL = baseURL
-    self.textStyles = textStyles
-    self.softBreakMode = softBreakMode
-    self.attributes = attributes
-  }
-
-  mutating func render(_ inline: InlineNode) {
-    switch inline {
-    case .text(let content):
-      self.renderText(content)
-    case .softBreak:
-      self.renderSoftBreak()
-    case .lineBreak:
-      self.renderLineBreak()
-    case .code(let content):
-      self.renderCode(content)
-    case .html(let content):
-      self.renderHTML(content)
-    case .emphasis(let children):
-      self.renderEmphasis(children: children)
-    case .strong(let children):
-      self.renderStrong(children: children)
-    case .strikethrough(let children):
-      self.renderStrikethrough(children: children)
-    case .link(let destination, let children):
-      self.renderLink(destination: destination, children: children)
-    case .image(let source, let children):
-      self.renderImage(source: source, children: children)
->>>>>>> a9c7615f
     }
     
     mutating func render(_ inline: InlineNode) {
@@ -88,29 +50,28 @@
             self.renderLineBreak()
         case .code(let content):
             self.renderCode(content)
-        case .html(let node, let children):
-            self.renderHTML(node, children: children)
+        case .html(let content, let children):
+            self.renderHTML(content, children: children)
         case .emphasis(let children):
             self.renderEmphasis(children: children)
         case .strong(let children):
             self.renderStrong(children: children)
         case .strikethrough(let children):
             self.renderStrikethrough(children: children)
+        case .link(let destination, let children):
+            self.renderLink(destination: destination, children: children)
+        case .image(let source, let children):
+            self.renderImage(source: source, children: children)
         case .underline(let children):
             self.renderUnderline(children: children)
         case .subscript(let children):
             self.renderSubscript(children: children)
         case .superscript(let children):
             self.renderSuperscript(children: children)
-        case .link(let destination, let children):
-            self.renderLink(destination: destination, children: children)
-        case .image(let source, let children):
-            self.renderImage(source: source, children: children)
         case .style(let style, let children):
             self.renderStyle(style: style, children: children)
         }
     }
-<<<<<<< HEAD
     
     private mutating func renderText(_ text: String) {
         var text = text
@@ -121,27 +82,16 @@
         }
         
         self.result += .init(text, attributes: self.attributes)
-=======
-
-    self.result += .init(text, attributes: self.attributes)
-  }
-
-  private mutating func renderSoftBreak() {
-    switch softBreakMode {
-    case .space where self.shouldSkipNextWhitespace:
-      self.shouldSkipNextWhitespace = false
-    case .space:
-      self.result += .init(" ", attributes: self.attributes)
-    case .lineBreak:
-      self.renderLineBreak()
->>>>>>> a9c7615f
     }
     
     private mutating func renderSoftBreak() {
-        if self.shouldSkipNextWhitespace {
+        switch softBreakMode {
+        case .space where self.shouldSkipNextWhitespace:
             self.shouldSkipNextWhitespace = false
-        } else {
+        case .space:
             self.result += .init(" ", attributes: self.attributes)
+        case .lineBreak:
+            self.renderLineBreak()
         }
     }
     
@@ -153,14 +103,26 @@
         self.result += .init(code, attributes: self.textStyles.code.mergingAttributes(self.attributes))
     }
     
+    
     private mutating func renderHTML(_ node: String, children: [InlineNode]) {
-                
-        let savedAttributes = self.attributes
-        for child in children {
-            self.render(child)
-        }
-        self.attributes = savedAttributes
-    }
+        let savedAttributes = self.attributes
+        for child in children {
+            self.render(child)
+        }
+        self.attributes = savedAttributes
+    }
+    
+//    private mutating func renderHTML(_ html: String) {
+//        let tag = HTMLTag(html)
+//        
+//        switch tag?.name.lowercased() {
+//        case "br":
+//            self.renderLineBreak()
+//            self.shouldSkipNextWhitespace = true
+//        default:
+//            self.renderText(html)
+//        }
+//    }
     
     private mutating func renderEmphasis(children: [InlineNode]) {
         let savedAttributes = self.attributes
@@ -206,111 +168,109 @@
         self.attributes = savedAttributes
     }
     
-    
     private mutating func renderSubscript(children: [InlineNode]) {
         let savedAttributes = self.attributes
-
+        
         self.attributes.subscript()
         
         for child in children {
-          self.render(child)
-        }
-
+            self.render(child)
+        }
+        
         self.attributes = savedAttributes
     }
     
     private mutating func renderSuperscript(children: [InlineNode]) {
         let savedAttributes = self.attributes
-
+        
         self.attributes.superscript()
         
         for child in children {
-          self.render(child)
-        }
-
-        self.attributes = savedAttributes
-    }
-    
-  private mutating func renderLink(destination: String, children: [InlineNode]) {
-    let savedAttributes = self.attributes
-    self.attributes = self.textStyles.link.mergingAttributes(self.attributes)
-    self.attributes.link = URL(string: destination, relativeTo: self.baseURL)
-
-    for child in children {
-      self.render(child)
-    }
-
-    self.attributes = savedAttributes
-  }
-
-  private mutating func renderImage(source: String, children: [InlineNode]) {
-    // AttributedString does not support images
-  }
-    
-  private mutating func renderStyle(style: InlineStyle, children: [InlineNode]) {
-    let savedAttributes = self.attributes
-    
-    if let font = style.font {
-        attributes.fontProperties?.family = .custom(font)
-    }
-      
-    if let html = style.size {
-        
-        var relative: RelativeSize?
-        
-        if let scale = Double.from(html: html) {
-            self.attributes.fontProperties?.scale = scale
-        } else if let percent = html.firstMatch(of: #"\d+(?=%)"#), let scale = Double(percent) {
-            self.attributes.fontProperties?.scale = scale / 100
-        } else if let pixels = html.firstMatch(of: #"\d+(?=px)"#), let size = Double(pixels) {
-            self.attributes.fontProperties?.size = size
-        } else if let rem = html.firstMatch(of: #"(\d*[.])?\d+(?=rem)"#), let value = Double(rem) {
-            relative = .rem(value)
-        } else if let em = html.firstMatch(of: #"(\d*[.])?\d+(?=em)"#), let value = Double(em) {
-            relative = .em(value)
-        } else if let ex = html.firstMatch(of: #"(\d*[.])?\d+(?=ex)"#), let value = Double(ex) {
-            print(value)
-            //relative = .ex(value)
-        }
-        
-        if let size = relative?.points(relativeTo: attributes.fontProperties) {
-            attributes.fontProperties?.size = size
-        } else if let scale = Double(html) {
-            attributes.fontProperties?.scale = scale / 3
-        }
-    }
-      
-    if let html = style.foregroundColor, let color = Color.from(html: html) {
-      attributes.foregroundColor = color
-    }
-      
-    if let html = style.backgroundColor, let color = Color.from(html: html) {
-      attributes.backgroundColor = color
-    }
-      
-    /* Not supported yet
-    if let alignment = style.alignment {
-      let p = NSMutableParagraphStyle()
-      p.alignment = alignment
-      attributes.paragraphStyle = p
-    }*/
-      
-    for child in children {
-      self.render(child)
-    }
+            self.render(child)
+        }
+        
+        self.attributes = savedAttributes
+    }
+    
+    private mutating func renderLink(destination: String, children: [InlineNode]) {
+        let savedAttributes = self.attributes
+        self.attributes = self.textStyles.link.mergingAttributes(self.attributes)
+        self.attributes.link = URL(string: destination, relativeTo: self.baseURL)
+        
+        for child in children {
+            self.render(child)
+        }
+        
+        self.attributes = savedAttributes
+    }
+    
+    private mutating func renderImage(source: String, children: [InlineNode]) {
+        // AttributedString does not support images
+    }
+    
+    private mutating func renderStyle(style: InlineStyle, children: [InlineNode]) {
+        let savedAttributes = self.attributes
+        
+        if let font = style.font {
+            attributes.fontProperties?.family = .custom(font)
+        }
+        
+        if let html = style.size {
             
-    self.attributes = savedAttributes
-  }
+            var relative: RelativeSize?
+            
+            if let scale = Double.from(html: html) {
+                self.attributes.fontProperties?.scale = scale
+            } else if let percent = html.firstMatch(of: #"\d+(?=%)"#), let scale = Double(percent) {
+                self.attributes.fontProperties?.scale = scale / 100
+            } else if let pixels = html.firstMatch(of: #"\d+(?=px)"#), let size = Double(pixels) {
+                self.attributes.fontProperties?.size = size
+            } else if let rem = html.firstMatch(of: #"(\d*[.])?\d+(?=rem)"#), let value = Double(rem) {
+                relative = .rem(value)
+            } else if let em = html.firstMatch(of: #"(\d*[.])?\d+(?=em)"#), let value = Double(em) {
+                relative = .em(value)
+            } else if let ex = html.firstMatch(of: #"(\d*[.])?\d+(?=ex)"#), let value = Double(ex) {
+                print(value)
+                //relative = .ex(value)
+            }
+            
+            if let size = relative?.points(relativeTo: attributes.fontProperties) {
+                attributes.fontProperties?.size = size
+            } else if let scale = Double(html) {
+                attributes.fontProperties?.scale = scale / 3
+            }
+        }
+        
+        if let html = style.foregroundColor, let color = Color.from(html: html) {
+            attributes.foregroundColor = color
+        }
+        
+        if let html = style.backgroundColor, let color = Color.from(html: html) {
+            attributes.backgroundColor = color
+        }
+        
+        /* Not supported yet
+         if let alignment = style.alignment {
+         let p = NSMutableParagraphStyle()
+         p.alignment = alignment
+         attributes.paragraphStyle = p
+         }*/
+        
+        for child in children {
+            self.render(child)
+        }
+        
+        self.attributes = savedAttributes
+    }
 }
 
 extension TextStyle {
-  fileprivate func mergingAttributes(_ attributes: AttributeContainer) -> AttributeContainer {
-    var newAttributes = attributes
-    self._collectAttributes(in: &newAttributes)
-    return newAttributes
-  }
+    fileprivate func mergingAttributes(_ attributes: AttributeContainer) -> AttributeContainer {
+        var newAttributes = attributes
+        self._collectAttributes(in: &newAttributes)
+        return newAttributes
+    }
 }
-
 
 extension AttributeContainer {
     mutating func `subscript`() {
